--- conflicted
+++ resolved
@@ -26,13 +26,8 @@
     :param recombination_vec: array of m probabilities.
         The i-th value represent the probability to recombine before the marker i.
     :type recombination_vec:
-<<<<<<< HEAD
-    :param random_key: JAX Array with dtype jax.dtypes.prng_key, for reproducibility purpose.
-    :type random_key: jax.Array 
-=======
     :param random_key: JAX random key, for reproducibility purpose.
     :type random_key: jax.Array
->>>>>>> 7d24a2e4
     :param mutation_probability: The probability of having a mutation in a marker.
     :type mutation_probability: float
     :return: offspring population of shape (n, m, d).
@@ -106,13 +101,8 @@
     :param recombination_vec: array of m probabilities.
         The i-th value represent the probability to recombine before the marker i.
     :type recombination_vec: ndarray
-<<<<<<< HEAD
-    :param random_key: array of n PRNGKey, one for each individual.
-    :type random_key: jax.Array with dtype jax.dtypes.prng_key
-=======
     :param random_key: JAX random key, for reproducibility purpose.
     :type random_key: jax.Array
->>>>>>> 7d24a2e4
     :param mutation_probability: The probability of having a mutation in a marker.
     :type mutation_probability: float
     :return: output population of shape (n, n_offspring, m, d).
